--- conflicted
+++ resolved
@@ -19,11 +19,7 @@
   --fim YYYY-MM-DD \
   --output-dir ./saida \
   --bank-creds caminho/credenciais_banco.json \
-<<<<<<< HEAD
   --drive-creds caminho/service_account.json \
-=======
-  --drive-creds <ARQUIVO_CREDENCIAIS_DRIVE> \
->>>>>>> 93d08e83
   --sendgrid-key <API_KEY_SENDGRID> \
   --recipients email1@example.com,email2@example.com
 ```
@@ -32,12 +28,8 @@
 - **--output-dir** define o diretório onde os arquivos serão salvos.
 - **--bank-creds** caminho para um arquivo JSON com `client_id`, `client_secret`,
   `cert`, `key` e `account` do Banco Inter.
-<<<<<<< HEAD
 - **--drive-creds** deve apontar para o arquivo JSON da conta de serviço do
   Google Drive (obtenha em "Google Cloud Console").
-=======
-- **--drive-creds** deve apontar para o arquivo de credenciais do Google Drive.
->>>>>>> 93d08e83
 - **--sendgrid-key** é a chave da API do SendGrid para envio de e-mails.
 - **--recipients** lista de e-mails de destino separada por vírgula.
 
